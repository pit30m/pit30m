--- conflicted
+++ resolved
@@ -121,14 +121,8 @@
         log_root_uri: str,
         pose_fname: str = "all_poses.npz",
         wgs84_pose_fname: str = "wgs84.npz",
-<<<<<<< HEAD
         map: Map = None,
         index_version: int = LATEST_INDEX_VERSION,
-=======
-        map: Optional[Map] = None,
-        index_version: int = 0,
-        partitions: Optional[Set[Partition]] = None,
->>>>>>> b9b73277
     ):
         """Lightweight, low-level S3-aware utility for interacting with a specific log.
 
@@ -162,7 +156,6 @@
         """Filesystem object used to read log data."""
         return fsspec.filesystem(urlparse(PARTITIONS_BASEPATH).scheme, anon=True)
 
-<<<<<<< HEAD
     def _load_partition(self, Partition: Type[Partition]) -> np.ndarray:
         """Feches any of this log's partitions from s3"""
         partition_fpath = os.path.join(PARTITIONS_BASEPATH, Partition.path_name(), f"{self.log_id}.npz")
@@ -180,17 +173,6 @@
     def geo_partition(self) -> np.ndarray:
         """Fetches this log's geo partition from s3"""
         return self._load_partition(GeoPartition)
-=======
-        partition_indices = self.partition_assignments
-        combined_indices = np.logical_and.reduce(partition_indices)
-        return combined_indices
-
-    @property
-    @memory.cache(verbose=0)
-    def partition_assignments(self):
-        """Fetches partition indices from S3 and converts them to boolean arrays according to the reader partition values"""
-        fs = fsspec.filesystem(urlparse(PARTITIONS_BASEPATH).scheme, anon=True)
->>>>>>> b9b73277
 
     @cached_property
     def query_base_partition(self) -> np.ndarray:
