import io
import os
from dataclasses import dataclass
from functools import cached_property, lru_cache
from typing import Iterator, Optional, Set, Tuple
from urllib.parse import urlparse
from uuid import UUID

import fsspec
import lz4
import numpy as np
import numpy.typing as npt
import utm
from joblib import Memory
from numpy.lib import recfunctions as rfn
from PIL import Image

from pit30m.camera import CamName
from pit30m.data.partitions import Partition
from pit30m.data.submap import Map, SubmapPoseNotFoundException
from pit30m.time_utils import gps_seconds_to_utc

memory = Memory(location=os.path.expanduser("~/.cache/pit30m"), verbose=0)


@dataclass
class CameraImage:
    # TODO consider replacing the cam with a Camera object which can be used to get the intrinsics and stuff
    image: np.ndarray
    cam_name: str
    capture_timestamp: float
    shutter_time_s: float
    gain_db: float


@dataclass
class LiDARFrame:
    xyz_continuous: np.ndarray
    xyz_sensor: np.ndarray
    intensity: np.ndarray
    point_times: np.ndarray
    laser_theta: np.ndarray = None
    raw_power: np.ndarray = None
    laser_id: np.ndarray = None
    # ['laser_theta', 'seconds', 'raw_power', 'intensity', 'points', 'points_H_sensor', 'laser_id']


VELODYNE_NAME = "hdl64e_12_middle_front_roof"

# NOTE(julieta) 17T or 17N are probably ok for PIT, commit to "N"
UTM_ZONE_NUMBER = 17
UTM_ZONE_LETTER = "N"

PARTITIONS_BASEPATH = "s3://pit30m/partitions/"

# Original dtype for unified raw pose arrays. Regular users should be using specialized getters, such as those for
# continuous or map-relative poses, not the raw poses. '?' entries are bool but this does not register for some arcane
# reason.
RAW_POSE_DTYPE = np.dtype(
    [
        ("transmission_time", "<f8"),
        ("transmission_sequence_counter", "<i8"),
        ("capture_time", "<f8"),
        ("poses_and_differentials_valid", "?"),
        (
            "map_relative",
            [
                ("submap", "S16"),
                ("x", "<f8"),
                ("y", "<f8"),
                ("z", "<f8"),
                ("yaw", "<f8"),
                ("pitch", "<f8"),
                ("roll", "<f8"),
                ("pose_covariance", "<f8", (6, 6)),
                ("valid", "?"),
            ],
        ),
        (
            "continuous",
            [
                ("x", "<f8"),
                ("y", "<f8"),
                ("z", "<f8"),
                ("yaw", "<f8"),
                ("pitch", "<f8"),
                ("roll", "<f8"),
                ("pose_covariance", "<f8", (6, 6)),
                ("vx", "<f8"),
                ("vy", "<f8"),
                ("vz", "<f8"),
                ("roll_rate", "<f8"),
                ("pitch_rate", "<f8"),
                ("yaw_rate", "<f8"),
                ("velocity_covariance", "<f8", (6, 6)),
                ("acceleration", "<f8", (3, 1)),
                ("valid", "?"),
            ],
        ),
    ]
)


def gps_to_unix_timestamp(gps_seconds: float) -> float:
    return gps_seconds_to_utc(gps_seconds).timestamp()


class LogReader:
    def __init__(
        self,
        log_root_uri: str,
        pose_fname: str = "all_poses.npz",
        wgs84_pose_fname: str = "wgs84.npz",
        map: Map = None,
        index_version: int = 0,
        partitions: Optional[Set[Partition]] = None,
    ):
        """Lightweight, low-level S3-aware utility for interacting with a specific log.

        Devkit users should consider using existing higher-level APIs, such as `pit30m.torch.dataset.Pit30MDataset`
        unless they have a specific use case that requires low-level access to the data.

        Specifically, using abstractions like pytorch DataLoaders can dramatically improve throughput, e.g., going from
        20-30 images per second to 100+.

        Args:
            log_root_uri: URI to the root of the log. This should be a directory containing a "cameras", "lidars", and other dirs
            pose_fname: Name of the pose file. This is usually "all_poses.npz"
            wgs84_pose_fname: Name of the WGS84 pose file (ie, global coords). This is usually "wgs84.npz"
            map: Map object. If not provided, will try to load it from the log root
            index_version: Version of the index to use. Currently only 0 is supported.
            partitions: Set of partitions to load. These are used to load subset of the date (e.g., training queries).
                defaults to None, which means that no sensor measurements are filtered.
        """
        self._log_root_uri = log_root_uri.rstrip("/")
        self._pose_fname = pose_fname
        self._wgs84_pose_fname = wgs84_pose_fname
        self._map = Map() if map is None else map
        # TODO(julieta) Semantic version this
        self._index_version = index_version
        self.partitions = set() if partitions is None else partitions

    def __repr__(self) -> str:
        return f"Pit30M Log Reader: {self._log_root_uri}"

    @cached_property
    def partitions_mask(self) -> np.ndarray:
        """
        Returns a boolean np array that accounts for the requested partitions, by setting sensor readings that should
        be skipped to False. Currently computed from the Front Camera.
        """
        if not self.partitions:
            n_sensor_measurements = len(self.get_cam_geo_index(CamName.MIDDLE_FRONT_WIDE))
            return np.full(n_sensor_measurements, True)

        partition_indices = self.partition_assigments
        combined_indices = np.logical_and.reduce(partition_indices)
        return combined_indices

    @property
    @memory.cache(verbose=0)
    def partition_assigments(self):
        """Fetches partition indices from S3 and converts them to boolean arrays according to the reader partition values"""

        fs = fsspec.filesystem(urlparse(PARTITIONS_BASEPATH).scheme, anon=True)

        partition_indices = tuple()
        for partition in self.partitions:
            partition_fpath = os.path.join(PARTITIONS_BASEPATH, partition.path_name, f"{self.log_id}.npz")
            if not fs.exists(partition_fpath):
                raise ValueError(f"Partition file not found: {partition_fpath}")

            with fs.open(partition_fpath, "rb") as f:
                idx = np.load(f)["partition"]
                # Convert the fetched partition index into boolean array that matches the requested value
                partition_indices += (partition.value_to_index(partition, idx),)

        return partition_indices

    @property
    def log_id(self) -> UUID:
        # TODO(julieta) make sure that this is a valid UUID
        return UUID(os.path.basename(self._log_root_uri))

    @property
    def cam_root(self) -> str:
        """Root for all the camera data (each camera is a subdirectory)."""
        return os.path.join(self._log_root_uri, "cameras")

    @property
    def lidar_root(self) -> str:
        # Simpler than cameras since there's always a single lidar.
        return os.path.join(self._log_root_uri, "lidars", VELODYNE_NAME)

    def get_cam_root(self, cam_name: CamName) -> str:
        assert isinstance(cam_name, CamName)
        return os.path.join(self._log_root_uri, "cameras", cam_name.value)

    @cached_property
    def fs(self):
        """Filesystem object used to read log data."""
        return fsspec.filesystem(urlparse(self._log_root_uri).scheme, anon=True)

    @lru_cache(maxsize=16)
    def get_lidar_geo_index(self, sort_by: str = "lidar_time") -> np.ndarray:
        """Returns a lidar index of dtype LIDAR_INDEX_V0_0_DTYPE.

        WARNING: 'rel_path' entries in indexes may be padded with spaces on the right since they are fixed-width
        strings. If you need to use them directly, make sure you use `.strip()` to remove the spaces.

        Args:
            sort_by: name of the field that we want to sort by. Defaults to `lidar_time`
        Returns:
            A structured numpy array with the lidar observations and their metadata.
        """
        index_fpath = os.path.join(self.lidar_root, "index", f"index_v{self._index_version}.npz")
        if not self.fs.exists(index_fpath):
            raise ValueError(f"Index file not found: {index_fpath}!")

        with self.fs.open(index_fpath, "rb") as f:
            # TODO(andrei): Pre-sort the indexes at gen time.
            index = np.load(f)["index"]

        index = index[np.argsort(index[sort_by])]
        return index

    @lru_cache(maxsize=16)
    def get_cam_geo_index(self, cam_name: CamName, sort_by: str = "img_time") -> np.ndarray:
        """Returns a camera index of dtype CAM_INDEX_V0_0_DTYPE.
        Args:
            cam_name: name of the camera index to load
            sort_by: name of the field that we want to sort by. Defaults to `img_time`
        Returns:
            A structured numpy array with the camera observations and their metadata.
        """
        index_fpath = os.path.join(self.get_cam_root(cam_name), "index", f"index_v{self._index_version}.npz")
        if not self.fs.exists(index_fpath):
            raise ValueError(f"Index file not found: {index_fpath}!")

        with self.fs.open(index_fpath, "rb") as f:
            index = np.load(f)["index"]

        index = index[np.argsort(index[sort_by])]
        return index

    def calib(self):
        calib_fpath = os.path.join(self._log_root_uri, "mono_camera_calibration.npy")
        with self.fs.open(calib_fpath, "rb") as f:
            # UnicodeError if encoding not specified because Andrei was lazy when originally dumping the dataset
            # and didn't export calibration in a human-friendly format.
            data = np.load(f, allow_pickle=True, encoding="latin1")
            # Ugly code since I numpy-saved a dict...
            data = data.tolist()["data"]
            # They all contain the values of CamNames as values
            #
            # I need to play with these different values and double check what the raw images are present as, but in
            # principle ...Z = calibration so that image Y is Z world, etc.
            #
            # Main question: Are the raw images dumped already rectified one way or another?
            data["ALIGNED_WITH_VEHICLE_Z"]
            data["MONOCULAR_RECTIFIED"]
            data["MONOCULAR_UNRECTIFIED"]
            #
            return data

    def stereo_calib(self):
        calib_fpath = os.path.join(self._log_root_uri, "stereo_camera_calibration.npy")
        with self.fs.open(calib_fpath, "rb") as f:
            data = np.load(f, allow_pickle=True, encoding="latin1")
            # Ugly code since I numpy-saved a dict...
            data = data.tolist()["data"]
            # TODO(andrei): Validate, clean, document, write an example, etc.
            return data

    @cached_property
    def raw_pose_data(self) -> npt.NDArray[RAW_POSE_DTYPE]:
        """Returns the internal raw pose array, which needs manual association with other data types. 100Hz.

        In practice, users should use the camera/LiDAR iterators instead.
        """
        pose_fpath = os.path.join(self._log_root_uri, self._pose_fname)
        with self.fs.open(pose_fpath, "rb") as in_compressed_f:
<<<<<<< HEAD
            with lz4.frame.open(in_compressed_f, "rb") as wgs84_f:
                raw_poses = np.load(wgs84_f)["data"]
                return raw_poses
=======
            return np.load(in_compressed_f)["data"]
>>>>>>> 1b0684e0

    @cached_property
    def continuous_pose_dense(self) -> np.ndarray:
        """Smooth pose in an arbitrary reference frame.

        Not useful for global localization, since each log will have its own coordinate system, but useful for SLAM-like
        evaluation, since you will have a continuous pose trajectory.
        """
        pose_data = []
        # TODO(andrei): Document the timestamps carefully.
        for pose in self.raw_pose_data:
            pose_data.append(
                (
                    pose["capture_time"],
                    pose["poses_and_differentials_valid"],
                    pose["continuous"]["x"],
                    pose["continuous"]["y"],
                    pose["continuous"]["z"],
                    pose["continuous"]["roll"],
                    pose["continuous"]["pitch"],
                    pose["continuous"]["yaw"],
                )
            )
        pose_index = np.array(sorted(pose_data, key=lambda x: x[0]))
        return pose_index

    @cached_property
    def map_relative_poses_dense(self) -> np.ndarray:
        """T x 9 array with time, validity, submap ID, and the 6-DoF pose within that submap.

        WARNING:
            - As of 2023-02, the submaps are not 100% globally consistent. Topometric pose accuracy is cm-level, but
            the utms of the maps are noisy for historic reasons.
            - As of 2023-02, some submap IDs may have insufficient bytes.
                - Use `.ljust` to fix that - see the `utm_poses_dense` function for info.
        """
        # Poses contain just the data as a structured numpy array. Each pose object contains a continuous, smooth,
        # log-specific pose, and a map-relative pose. The map relative pose (MRP) takes vehicle points into the
        # current submap, whose ID is indicated by the 'submap' field of the MRP.
        #
        # Be sure to check the 'valid' flag of the poses before using them!
        #
        # The data also has pose and velocity covariance information, but I have never used directly so I don't know
        # if it's well-calibrated.
        pose_data = []
        # XXX(andrei): Document the timestamps carefully. Remember that GPS time, if applicable, can be confusing!
        for pose in self.raw_pose_data:
            # TODO(andrei): Custom, interpretable dtype!
            pose_data.append(
                (
                    pose["capture_time"],
                    pose["poses_and_differentials_valid"],
                    pose["map_relative"]["submap"],
                    pose["map_relative"]["x"],
                    pose["map_relative"]["y"],
                    pose["map_relative"]["z"],
                    pose["map_relative"]["roll"],
                    pose["map_relative"]["pitch"],
                    pose["map_relative"]["yaw"],
                )
            )
        pose_index = np.array(
            sorted(pose_data, key=lambda x: x[0]),
            dtype=np.dtype(
                [
                    ("time", np.float64),
                    ("valid", bool),
                    ("submap_id", "|S32"),
                    ("x", np.float64),
                    ("y", np.float64),
                    ("z", np.float64),
                    ("roll", np.float64),
                    ("pitch", np.float64),
                    ("yaw", np.float64),
                ]
            ),
        )
        return pose_index

    @cached_property
    def utm_poses_dense(self) -> Tuple[np.ndarray, np.ndarray]:
        """UTM poses for the log, ordered by time.

        Returns:
            A tuple with two elements:
                - An n-long boolean array indicating whether the poses are valid
                - An n-by-3 array with the UTM xy coordinates and altitudes of the poses
        """
        mrp = self.map_relative_poses_dense
        xyzs = rfn.structured_to_unstructured(mrp[["x", "y", "z"]])

        # Handle submap IDs which were truncated upon encoded due to ending with a zero.
        submaps = [UUID(bytes=submap_uuid_bytes).ljust(16, b"\x00") for submap_uuid_bytes in mrp["submap_id"]]

        try:
            xyzs = self._map.to_utm(xyzs, submaps)
        except SubmapPoseNotFoundException as e:
            raise RuntimeError(f"The pose of one of the submaps from log {self.log_id} was not found.") from e

        return mrp["valid"], xyzs

    @cached_property
    def raw_wgs84_poses(self) -> np.ndarray:
        """Raw WGS84 poses, not optimized offline. 10Hz."""
        wgs84_fpath = os.path.join(self._log_root_uri, self._wgs84_pose_fname)
        with self.fs.open(wgs84_fpath, "rb") as in_compressed_f:
            return np.load(in_compressed_f)["data"]

    @cached_property
    def raw_wgs84_poses_as_utm(self) -> np.ndarray:
        """Returns a N x 3 array of online (non-optimized) UTM poses, computed from raw WGS84 ones, @10Hz, ordered as
        [timestamp, easting, northing].
        """
        wgs84 = self.raw_wgs84_poses
        easting, northing, zn, zl = utm.from_latlon(
            wgs84["latitude"],
            wgs84["longitude"],
            force_zone_letter=UTM_ZONE_LETTER,
            force_zone_number=UTM_ZONE_NUMBER,
        )
        assert zn == UTM_ZONE_NUMBER, f"utm zone number is not {UTM_ZONE_NUMBER}"
        assert zl == UTM_ZONE_LETTER, f"utm zone letter is not {UTM_ZONE_LETTER}"
        return np.vstack([wgs84["timestamp"], easting, northing]).T

    @cached_property
    def raw_wgs84_poses_dense(self) -> np.ndarray:
        """Returns an N x 7 array of online (non-optimized) WGS84 poses, ordered by timestamp.

        TODO(andrei): Degrees or radians?

        Rows are: (timestamp_seconds, lon, lat, alt, roll, pitch, yaw (heading)).
        """
        raw = self.raw_wgs84_poses
        wgs84_data = []
        for wgs84 in raw:
            wgs84_data.append(
                (
                    wgs84["timestamp"],
                    wgs84["longitude"],
                    wgs84["latitude"],
                    wgs84["altitude"],
                    wgs84["roll"],
                    wgs84["pitch"],
                    wgs84["heading"],
                )
            )
        wgs84_data = np.array(sorted(wgs84_data, key=lambda x: x[0]))
        return wgs84_data

    def get_image(self, cam_name: CamName, idx: int) -> CameraImage:
        """Loads a camera image by index in log, used in torch data loading."""
        index_entry = self.get_cam_geo_index(cam_name)[idx]
        rel_path = index_entry["rel_path"].strip()
        fpath = os.path.join(self.get_cam_root(cam_name), rel_path)

        # NOTE(andrei): ~35-40ms to open a LOCAL webp image, 120-200ms to open an S3 webp image. PyTorch does not like
        # high latency data loading, so we will need to rewrite parts of the dataloader to perform true async reading
        # separate from the dataloader parallelism.
        with self.fs.open(fpath, "rb") as f:
            bts = f.read()
            with io.BytesIO(bts) as fbuf:
                with Image.open(fbuf) as img:
                    image_np = np.array(img)
            return CameraImage(
                image=image_np,
                cam_name=cam_name,
                capture_timestamp=gps_to_unix_timestamp(index_entry["img_time"]),
                gain_db=index_entry["gain_db"],
                shutter_time_s=index_entry["shutter_s"],
            )

    def camera_iterator(self, cam_name: CamName, start: int = 0, step: int = 1) -> Iterator[CameraImage]:
        assert start >= 0
        assert step > 0
        index = self.get_cam_geo_index(cam_name)
        for row_index in range(start, len(index), step):
            yield self.get_image(cam_name, row_index)

    def get_lidar(self, idx: int) -> LiDARFrame:
        """Loads the LiDAR scan for the given relative path, used in torch data loading."""
        index_entry = self.get_lidar_geo_index()[idx]
        # TODO(julieta) re-dump the indices so that they include the correct path
        rel_path = index_entry["rel_path"].strip() + "z.lz4"
        fpath = os.path.join(self.lidar_root, rel_path)
        with self.fs.open(fpath, "rb") as f_compressed:
            with lz4.frame.open(f_compressed, "rb") as f:
                npf = np.load(f)
                return LiDARFrame(
                    xyz_continuous=npf["points"],
                    xyz_sensor=npf["points_H_sensor"],
                    intensity=npf["intensity"],
                    point_times=npf["seconds"],
                )

    # def lidar_iterator(self):
    #     index = self.get_lidar_geo_index()
    #     for row in index.itertuples():
    #         lidar_fpath = os.path.join(self.lidar_root, row.lidar_fpath)
    #         with self.fs.open(lidar_fpath, "rb") as compressed_f:
    #             with lz4.frame.open(compressed_f, "rb") as f:
    #                 npf = np.load(f)
    #                 yield LiDARFrame(
    #                     # TODO add remaining fields like raw power, etc.
    #                     xyz_continuous=npf["points"],
    #                     xyz_sensor=npf["points_H_sensor"],
    #                     intensity=npf["intensity"],
    #                     point_times=npf["seconds"],
    #                 )<|MERGE_RESOLUTION|>--- conflicted
+++ resolved
@@ -279,14 +279,8 @@
         In practice, users should use the camera/LiDAR iterators instead.
         """
         pose_fpath = os.path.join(self._log_root_uri, self._pose_fname)
-        with self.fs.open(pose_fpath, "rb") as in_compressed_f:
-<<<<<<< HEAD
-            with lz4.frame.open(in_compressed_f, "rb") as wgs84_f:
-                raw_poses = np.load(wgs84_f)["data"]
-                return raw_poses
-=======
-            return np.load(in_compressed_f)["data"]
->>>>>>> 1b0684e0
+        with self.fs.open(pose_fpath, "rb") as wgs84_f:
+            return np.load(wgs84_f)["data"]
 
     @cached_property
     def continuous_pose_dense(self) -> np.ndarray:
