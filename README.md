# Pit30M Development Kit

## Overview
This is the Python software development kit for the Pit30M benchmark for large-scale global localization.

The dataset is not live yet as of November 5th 2022, but we are hard at work getting it ready for release. The devkit software
is in a very early stage and does not yet have true data to read.

In the meantime, consider checking out [the original paper](https://arxiv.org/abs/2012.12437). If you would like to, you
could also follow some of the authors' social media, e.g., [Andrei's](https://twitter.com/andreib) in order to be among
the first to hear of any updates!


## Getting Started

To preview some example very early stage data, check out the [tutorial notebook](pit30m/examples/tutorial_00_introduction.ipynb).
[![Open In Studio Lab](https://studiolab.sagemaker.aws/studiolab.svg)](https://studiolab.sagemaker.aws/import/github/pit30m/pit30m/blob/main/pit30m/examples/tutorial_00_introduction.ipynb)

More tutorials coming soon.

<<<<<<< HEAD
=======
### Torch Data Loading

We provide some early stage log-based torch dataloaders. Visual-localization-specific ones are coming soon. To see an
example on how to use one of these dataloaders, have a look at `demo_dataloader` in `torch/dataset.py`.


## Features

 * Framework-agnostic multiprocessing-safe log reader objects
 * PyTorch dataloaders

### In-progress
 * Very efficient native S3 support through [AWS-authored PyTorch-optimized S3 DataPipes](https://aws.amazon.com/blogs/machine-learning/announcing-the-amazon-s3-plugin-for-pytorch/).
 * Support for non-S3 data sources, for users who wish to copy the dataset, or parts of it, to their own storage.
 * Tons of examples and tutorials. See `examples/` for more information.


>>>>>>> 4403a2f8
## Citation

```bibtex
@inproceedings{martinez2020pit30m,
  title={Pit30m: A benchmark for global localization in the age of self-driving cars},
  author={Martinez, Julieta and Doubov, Sasha and Fan, Jack and B{\^a}rsan, Ioan Andrei and Wang, Shenlong and M{\'a}ttyus, Gell{\'e}rt and Urtasun, Raquel},
  booktitle={{IROS}},
  pages={4477--4484},
  year={2020},
  organization={IEEE}
}
```<|MERGE_RESOLUTION|>--- conflicted
+++ resolved
@@ -18,8 +18,6 @@
 
 More tutorials coming soon.
 
-<<<<<<< HEAD
-=======
 ### Torch Data Loading
 
 We provide some early stage log-based torch dataloaders. Visual-localization-specific ones are coming soon. To see an
@@ -37,7 +35,6 @@
  * Tons of examples and tutorials. See `examples/` for more information.
 
 
->>>>>>> 4403a2f8
 ## Citation
 
 ```bibtex
